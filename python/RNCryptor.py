--- conflicted
+++ resolved
@@ -1,18 +1,7 @@
 #!/usr/bin/env python
 # coding: utf-8
 
-<<<<<<< HEAD
-import Crypto.Hash.SHA
-import Crypto.Hash.SHA256
-import Crypto.Random
-import Crypto.Protocol.KDF
-import Crypto.Cipher.AES
-import Crypto.Hash.HMAC
-from cStringIO import StringIO
-from pkcs7 import PKCS7Encoder
-=======
 from __future__ import print_function
->>>>>>> a59c98c2
 
 import hashlib
 import hmac
@@ -22,46 +11,19 @@
 from Crypto.Protocol import KDF
 from Crypto import Random
 
-<<<<<<< HEAD
-	def __init__(self):
-		self.pkcs7 = PKCS7Encoder(self.block_size)
-
-	def encrypt(self, message, password):
-		random = Crypto.Random.new()
-=======
->>>>>>> a59c98c2
 
 PY2 = sys.version_info[0] == 2
 PY3 = sys.version_info[0] == 3
 
-<<<<<<< HEAD
-		hmac_salt = random.read(self.salt_size)
-=======
 if PY2:
     def to_bytes(s):
         if isinstance(s, str):
             return s
         if isinstance(s, unicode):
             return s.encode('utf-8')
->>>>>>> a59c98c2
 
     to_str = to_bytes
 
-<<<<<<< HEAD
-		ciphertext = cipher.encrypt(self.pkcs7.encode(message))
-
-		output = StringIO()
-		output.write(chr(2)) # Version 2
-		output.write(chr(1)) # Password
-		output.write(encryption_salt)
-		output.write(hmac_salt)
-		output.write(iv)
-		output.write(ciphertext)
-
-		hmac = self.generate_hmac(password, hmac_salt, output.getvalue())
-
-		output.write(hmac)
-=======
     def bchr(s):
         return chr(s)
 
@@ -80,7 +42,6 @@
             return s.decode('utf-8')
         if isinstance(s, str):
             return s
->>>>>>> a59c98c2
 
     def bchr(s):
         return bytes([s])
@@ -190,39 +151,6 @@
         return KDF.PBKDF2(password, salt, dkLen=key_length, count=iterations,
                           prf=lambda p, s: hmac.new(p, s, hashlib.sha1).digest())
 
-<<<<<<< HEAD
-	def decrypt(self, message, password):
-		input = StringIO(message)
-		version = input.read(1) # Version
-		option = input.read(1)
-		encryption_salt = input.read(8)
-		hmac_salt = input.read(8)
-		iv = input.read(16)
-		ciphertext = input.read(len(message)-32-34)
-
-		hmac = input.read(32)
-		# print '\n<', len(message), '>', ''.join('%02x' % ord(byte) for byte in hmac)
-
-		new_hmac = self.generate_hmac(password, hmac_salt, message[0:len(message)-32])
-		# print '\n<nmac', len(message), '>', ''.join('%02x' % ord(byte) for byte in new_hmac)
-
-		if hmac != new_hmac :
-			return False
-
-		encryption_key = Crypto.Protocol.KDF.PBKDF2(password, encryption_salt, self.key_length, self.iterations)
-
-		cipher = Crypto.Cipher.AES.new(encryption_key, self.mode, iv)
-		plain = cipher.decrypt(ciphertext)
-
-		return self.pkcs7.decode(plain)
-
-
-	def generate_hmac(self, password, hmac_salt, msg):
-		hmac_key = Crypto.Protocol.KDF.PBKDF2(password, hmac_salt, self.key_length, self.iterations)
-		hmac = Crypto.Hash.HMAC.new(hmac_key, msg, self.HMAC_hash_algo)
-		return hmac.digest()
-=======
->>>>>>> a59c98c2
 
 def main():
     from time import time
@@ -247,10 +175,6 @@
             assert text == decrypted_data
 
 
-	plain = RNCryptor().decrypt(message, password)
-	print plain
-
-
 if __name__ == '__main__':
 
     main()