--- conflicted
+++ resolved
@@ -548,11 +548,6 @@
 				PRODUCT_NAME = "$(TARGET_NAME)";
 				SKIP_INSTALL = YES;
 				SWIFT_OPTIMIZATION_LEVEL = "-Onone";
-<<<<<<< HEAD
-				SWIFT_VERSION = 3.0;
-=======
-				SWIFT_VERSION = 2.3;
->>>>>>> 60fa5068
 			};
 			name = Debug;
 		};
@@ -572,11 +567,6 @@
 				PRODUCT_NAME = "$(TARGET_NAME)";
 				SKIP_INSTALL = YES;
 				SWIFT_OPTIMIZATION_LEVEL = "-Owholemodule";
-<<<<<<< HEAD
-				SWIFT_VERSION = 3.0;
-=======
-				SWIFT_VERSION = 2.3;
->>>>>>> 60fa5068
 			};
 			name = Release;
 		};
@@ -589,11 +579,6 @@
 				PRODUCT_BUNDLE_IDENTIFIER = net.robnapier.RNCryptorTests;
 				PRODUCT_NAME = "$(TARGET_NAME)";
 				SWIFT_OPTIMIZATION_LEVEL = "-Onone";
-<<<<<<< HEAD
-				SWIFT_VERSION = 3.0;
-=======
-				SWIFT_VERSION = 2.3;
->>>>>>> 60fa5068
 			};
 			name = Debug;
 		};
@@ -606,10 +591,6 @@
 				PRODUCT_BUNDLE_IDENTIFIER = net.robnapier.RNCryptorTests;
 				PRODUCT_NAME = "$(TARGET_NAME)";
 				SWIFT_OPTIMIZATION_LEVEL = "-Owholemodule";
-<<<<<<< HEAD
-				SWIFT_VERSION = 3.0;
-=======
-				SWIFT_VERSION = 2.3;
 			};
 			name = Release;
 		};
@@ -622,7 +603,6 @@
 				PRODUCT_BUNDLE_IDENTIFIER = net.robnapier.RNCryptorTests;
 				PRODUCT_NAME = "$(TARGET_NAME)";
 				SWIFT_OPTIMIZATION_LEVEL = "-Onone";
-				SWIFT_VERSION = 2.3;
 			};
 			name = Debug;
 		};
@@ -636,8 +616,6 @@
 				PRODUCT_BUNDLE_IDENTIFIER = net.robnapier.RNCryptorTests;
 				PRODUCT_NAME = "$(TARGET_NAME)";
 				SWIFT_OPTIMIZATION_LEVEL = "-Owholemodule";
-				SWIFT_VERSION = 2.3;
->>>>>>> 60fa5068
 			};
 			name = Release;
 		};
@@ -659,7 +637,6 @@
 				PRODUCT_NAME = RNCryptor;
 				SDKROOT = macosx;
 				SKIP_INSTALL = YES;
-				SWIFT_VERSION = 2.3;
 			};
 			name = Debug;
 		};
@@ -682,10 +659,6 @@
 				SDKROOT = macosx;
 				SKIP_INSTALL = YES;
 				SWIFT_OPTIMIZATION_LEVEL = "-Owholemodule";
-<<<<<<< HEAD
-=======
-				SWIFT_VERSION = 2.3;
->>>>>>> 60fa5068
 			};
 			name = Release;
 		};
@@ -702,7 +675,6 @@
 				PRODUCT_NAME = "$(TARGET_NAME)";
 				SDKROOT = macosx;
 				SWIFT_OPTIMIZATION_LEVEL = "-Onone";
-				SWIFT_VERSION = 2.3;
 			};
 			name = Debug;
 		};
@@ -719,10 +691,6 @@
 				PRODUCT_NAME = "$(TARGET_NAME)";
 				SDKROOT = macosx;
 				SWIFT_OPTIMIZATION_LEVEL = "-Owholemodule";
-<<<<<<< HEAD
-=======
-				SWIFT_VERSION = 2.3;
->>>>>>> 60fa5068
 			};
 			name = Release;
 		};
